#
# Copyright 2019 Red Hat, Inc.
#
# This program is free software: you can redistribute it and/or modify
# it under the terms of the GNU Affero General Public License as
# published by the Free Software Foundation, either version 3 of the
# License, or (at your option) any later version.
#
# This program is distributed in the hope that it will be useful,
# but WITHOUT ANY WARRANTY; without even the implied warranty of
# MERCHANTABILITY or FITNESS FOR A PARTICULAR PURPOSE.  See the
# GNU Affero General Public License for more details.
#
# You should have received a copy of the GNU Affero General Public License
# along with this program.  If not, see <https://www.gnu.org/licenses/>.
#

"""Custom RBAC Middleware."""
import binascii
import logging
from json.decoder import JSONDecodeError

from django.conf import settings
from django.http import Http404, HttpResponse
from django.urls import resolve
from django.utils.deprecation import MiddlewareMixin
from management.cache import TenantCache
from management.models import Principal
from management.utils import APPLICATION_KEY, access_for_principal, validate_psk
from prometheus_client import Counter

from api.common import (
    RH_IDENTITY_HEADER,
    RH_INSIGHTS_REQUEST_ID,
    RH_RBAC_ACCOUNT,
    RH_RBAC_CLIENT_ID,
    RH_RBAC_ORG_ID,
    RH_RBAC_PSK,
)
from api.models import Tenant, User
from api.serializers import create_tenant_name, extract_header


logger = logging.getLogger(__name__)  # pylint: disable=invalid-name
req_sys_counter = Counter(
    "rbac_req_type_total",
    "Tracks a count of requests to RBAC tracking those made on behalf of the system or a princpal.",
    ["behalf", "method", "view", "status"],
)
TENANTS = TenantCache()


def is_no_auth(request):
    """Check condition for needing to authenticate the user."""
    no_auth_list = ["status", "apidoc", "metrics", "openapi.json"]
    no_auth = any(no_auth_path in request.path for no_auth_path in no_auth_list)
    return no_auth


class HttpResponseUnauthorizedRequest(HttpResponse):
    """A subclass of HttpResponse to return a 401.

    Used if identity header is not sent.
    """

    status_code = 401


class IdentityHeaderMiddleware(MiddlewareMixin):
    """A subclass of RemoteUserMiddleware.

    Processes the provided identity found on the request.
    """

    header = RH_IDENTITY_HEADER

    def get_tenant(self, model, hostname, request):
        """Override the tenant selection logic."""
        if settings.AUTHENTICATE_WITH_ORG_ID:
            tenant_name = create_tenant_name(request.user.account)
            tenant = TENANTS.get_tenant(request.user.org_id)
            if tenant is None:
                if request.user.system:
                    try:
                        tenant = Tenant.objects.get(org_id=request.user.org_id)
                    except Tenant.DoesNotExist:
                        raise Http404()
                else:
                    tenant, created = Tenant.objects.get_or_create(
<<<<<<< HEAD
                        tenant_name=tenant_name,
                        defaults={"ready": True, "account_id": request.user.account, "org_id": request.user.org_id},
=======
                        org_id=request.user.org_id,
                        defaults={"ready": True, "account_id": request.user.account, "tenant_name": tenant_name},
>>>>>>> de7c8733
                    )
                TENANTS.save_tenant(tenant)
        else:
            tenant_name = create_tenant_name(request.user.account)
            tenant = TENANTS.get_tenant(tenant_name)
            if tenant is None:
                if request.user.system:
                    try:
                        tenant = Tenant.objects.get(tenant_name=tenant_name)
                    except Tenant.DoesNotExist:
                        raise Http404()
                else:
                    tenant, created = Tenant.objects.get_or_create(
                        tenant_name=tenant_name,
                        defaults={"ready": True, "account_id": request.user.account, "org_id": request.user.org_id},
                    )
                TENANTS.save_tenant(tenant)
        return tenant

    @staticmethod  # noqa: C901
    def _get_access_for_user(username, tenant):  # pylint: disable=too-many-locals,too-many-branches
        """Obtain access data for given username.

        Stubbed out to begin removal of RBAC on RBAC, with minimal disruption
        """
        principal = None
        access_list = None

        access = {
            "group": {"read": [], "write": []},
            "role": {"read": [], "write": []},
            "policy": {"read": [], "write": []},
            "principal": {"read": [], "write": []},
            "permission": {"read": [], "write": []},
        }

        try:  # pylint: disable=R1702
            principal = Principal.objects.get(username__iexact=username, tenant=tenant)
            kwargs = {APPLICATION_KEY: "rbac"}
            access_list = access_for_principal(principal, tenant, **kwargs)
            for access_item in access_list:  # pylint: disable=too-many-nested-blocks
                resource_type = access_item.permission.resource_type
                operation = access_item.permission.verb
                res_list = []
                if operation == "*":
                    operation = "write"
                res_list = ["*"]
                if resource_type == "*":
                    for resource in ("group", "role", "policy", "principal", "permission"):
                        if (
                            resource in access.keys()
                            and operation in access.get(resource, {}).keys()  # noqa: W504
                            and isinstance(access.get(resource, {}).get(operation), list)  # noqa: W504
                        ):  # noqa: E127
                            access[resource][operation] += res_list
                            if operation == "write":
                                access[resource]["read"] += res_list
                elif (
                    resource_type in access.keys()
                    and operation in access.get(resource_type, {}).keys()  # noqa: W504
                    and isinstance(access.get(resource_type, {}).get(operation), list)  # noqa: W504
                ):
                    access[resource_type][operation] += res_list
                    if operation == "write":
                        access[resource_type]["read"] += res_list
                for res_type, res_ops_obj in access.items():
                    for op_type, op_list in res_ops_obj.items():
                        if "*" in op_list:
                            access[res_type][op_type] = ["*"]
        except Principal.DoesNotExist:
            return access

        return access

    def process_request(self, request):  # pylint: disable=R1710
        """Process request for identity middleware.

        Args:
            request (object): The request object

        """
        # Get request ID
        request.req_id = request.META.get(RH_INSIGHTS_REQUEST_ID)

        if any([request.path.startswith(prefix) for prefix in settings.INTERNAL_API_PATH_PREFIXES]):
            # This request is for a private API endpoint
            return

        if is_no_auth(request):
            return
        user = User()
        try:
            _, json_rh_auth = extract_header(request, self.header)
            user.account = json_rh_auth.get("identity", {})["account_number"]
            user.org_id = json_rh_auth.get("identity", {}).get("org_id")
            user_info = json_rh_auth.get("identity", {}).get("user", {})
            user.username = user_info["username"]
            user.admin = user_info.get("is_org_admin")
            user.internal = user_info.get("is_internal")
            user.user_id = user_info.get("user_id")
            user.system = False
            if settings.AUTHENTICATE_WITH_ORG_ID:
                if not user.admin and not (request.path.endswith("/access/") and request.method == "GET"):
                    try:
                        tenant = Tenant.objects.filter(org_id=user.org_id).get()
                    except Tenant.DoesNotExist:
                        request.user = user
                        tenant = self.get_tenant(model=None, hostname=None, request=request)

                    user.access = IdentityHeaderMiddleware._get_access_for_user(user.username, tenant)
            else:
                if not user.admin and not (request.path.endswith("/access/") and request.method == "GET"):
                    try:
                        tenant_name = create_tenant_name(user.account)
                        tenant = Tenant.objects.filter(tenant_name=tenant_name).get()
                    except Tenant.DoesNotExist:
                        request.user = user
                        tenant = self.get_tenant(model=None, hostname=None, request=request)

                    user.access = IdentityHeaderMiddleware._get_access_for_user(user.username, tenant)
            # Cross account request check
            internal = json_rh_auth.get("identity", {}).get("internal", {})
            if internal != {}:
                cross_account = internal.get("cross_access", False)
                if cross_account:
                    if not (user.internal and user_info.get("email").endswith("@redhat.com")):
                        logger.error("Cross accout request permission denied. Requester is not internal user.")
                        return HttpResponseUnauthorizedRequest()
                    user.username = f"{user.account}-{user.user_id}"
        except (KeyError, JSONDecodeError):
            request_psk = request.META.get(RH_RBAC_PSK)
            account = request.META.get(RH_RBAC_ACCOUNT)
            org_id = request.META.get(RH_RBAC_ORG_ID)
            client_id = request.META.get(RH_RBAC_CLIENT_ID)
            has_system_auth_headers = request_psk and account and client_id

            if has_system_auth_headers and validate_psk(request_psk, client_id):
                user.username = client_id
                user.account = account
                user.org_id = org_id
                user.admin = True
                user.system = True
            else:
                logger.error("Could not obtain identity on request.")
                return HttpResponseUnauthorizedRequest()
        except binascii.Error as error:
            logger.error("Could not decode header: %s.", error)
            raise error
        if user.username and (user.account or user.org_id):
            request.user = user
            request.tenant = self.get_tenant(model=None, hostname=None, request=request)

    def process_response(self, request, response):  # pylint: disable=no-self-use
        """Process response for identity middleware.

        Args:
            request (object): The request object
            response (object): The response object
        """
        if any([request.path.startswith(prefix) for prefix in settings.INTERNAL_API_PATH_PREFIXES]):
            # This request is for a private API endpoint
            return response

        behalf = "principal"
        query_string = ""
        is_admin = False
        is_system = False
        account = None
        org_id = None
        username = None
        req_id = getattr(request, "req_id", None)
        if request.META.get("QUERY_STRING"):
            query_string = "?{}".format(request.META.get("QUERY_STRING"))

        if hasattr(request, "user") and request.user:
            username = request.user.username
            if username:
                # rbac.api.models.User has these fields
                is_admin = request.user.admin
                account = request.user.account
                org_id = request.user.org_id
                is_system = request.user.system
            else:
                # django.contrib.auth.models.AnonymousUser does not
                is_admin = is_system = False
                account = None
                org_id = None

        if is_system:
            behalf = "system"

        req_sys_counter.labels(
            behalf=behalf,
            method=request.method,
            view=resolve(request.path).url_name,
            status=response.get("status_code"),
        ).inc()

        # Todo: add some info back to logs
        """
        extras = {}

        if "ecs" in settings.LOGGING_HANDLERS:
            extras = {
                "http": {
                    "request": {
                        "body": {"bytes": sys.getsizeof(request.body)},
                        "bytes": sys.getsizeof(request),
                        "method": request.method,
                    },
                    "response": {
                        "body": {"bytes": sys.getsizeof(response.content)},
                        "bytes": sys.getsizeof(response),
                        "status_code": response.status_code,
                    },
                },
                "url": {
                    "original": request.path + query_string,
                    "path": request.path,
                    "query": query_string,
                    "port": request.get_port(),
                },
            }
        """

        log_object = {
            "method": request.method,
            "path": request.path + query_string,
            "status": response.status_code,
            "request_id": req_id,
            "account": account,
            "org_id": org_id,
            "username": username,
            "is_admin": is_admin,
            "is_system": is_system,
        }

        logger.info(log_object)
        return response


class DisableCSRF(MiddlewareMixin):  # pylint: disable=too-few-public-methods
    """Middleware to disable CSRF for 3scale usecase."""

    def process_request(self, request):  # pylint: disable=no-self-use
        """Process request for csrf checks.

        Args:
            request (object): The request object

        """
        setattr(request, "_dont_enforce_csrf_checks", True)<|MERGE_RESOLUTION|>--- conflicted
+++ resolved
@@ -87,13 +87,8 @@
                         raise Http404()
                 else:
                     tenant, created = Tenant.objects.get_or_create(
-<<<<<<< HEAD
-                        tenant_name=tenant_name,
-                        defaults={"ready": True, "account_id": request.user.account, "org_id": request.user.org_id},
-=======
                         org_id=request.user.org_id,
                         defaults={"ready": True, "account_id": request.user.account, "tenant_name": tenant_name},
->>>>>>> de7c8733
                     )
                 TENANTS.save_tenant(tenant)
         else:
